use futures_util::{SinkExt, StreamExt};
use serde::{Serialize, Deserialize};
use tokio_tungstenite::{connect_async, tungstenite::protocol::Message};
use tokio::sync::mpsc;
use tokio::io::{AsyncBufReadExt, BufReader};
use url::Url;
<<<<<<< HEAD

#[derive(Debug, Serialize, Deserialize)]
struct Contribution {
    description: String,
    impact_story: String,
    context: String,
    tags: Vec<String>,
=======
use serde_json::json;
use std::time::Duration;
use std::error::Error;
use tokio::time::sleep;

const WEBSOCKET_PORT: u16 = 8088; // Updated WebSocket port to match the new branch

#[derive(Debug)]
struct TestScenario {
    name: String,
    messages: Vec<serde_json::Value>,
    delay: Duration,
>>>>>>> 2cff0f15
}

#[derive(Debug, Serialize, Deserialize)]
struct MutualAidInteraction {
    receiver: String,
    description: String,
    impact_story: Option<String>,
    reciprocity_notes: Option<String>,
    tags: Vec<String>,
}

#[derive(Debug, Serialize, Deserialize)]
#[serde(tag = "type")]
enum ClientMessage {
    RecordContribution {
        contribution: Contribution,
    },
    RecordMutualAid {
        interaction: MutualAidInteraction,
    },
    Subscribe {
        events: Vec<String>,
    },
}

#[derive(Debug, Serialize, Deserialize)]
#[serde(tag = "type")]
enum ServerMessage {
    ContributionRecorded {
        contribution: Contribution,
    },
    MutualAidProvided {
        interaction: MutualAidInteraction,
    },
    RelationshipUpdated {
        member_one: String,
        member_two: String,
        update_type: String,
    },
    CommandResponse {
        command: String,
        status: String,
        message: String,
        data: Option<serde_json::Value>,
    },
    Error {
        code: String,
        message: String,
    },
}

async fn handle_user_input(
    tx: mpsc::Sender<ClientMessage>, 
    mut shutdown: mpsc::Receiver<()>
) -> Result<(), Box<dyn std::error::Error>> {
    let stdin = tokio::io::stdin();
    let reader = BufReader::new(stdin);
    let mut lines = reader.lines();

    loop {
        println!("\nICN Relationship Client - Commands:");
        println!("1. Record a contribution");
        println!("2. Record mutual aid");
        println!("3. Subscribe to events");
        println!("4. Exit");
        println!("\nEnter command number: ");

        tokio::select! {
            result = lines.next_line() => {
                match result {
                    Ok(Some(line)) => {
                        match line.trim() {
                            "1" => {
                                println!("Enter contribution description: ");
                                let description = match lines.next_line().await? {
                                    Some(text) => text,
                                    None => continue,
                                };

                                println!("Enter impact story: ");
                                let impact_story = match lines.next_line().await? {
                                    Some(text) => text,
                                    None => continue,
                                };

                                println!("Enter context (e.g., technical, social, organizational): ");
                                let context = match lines.next_line().await? {
                                    Some(text) => text,
                                    None => continue,
                                };

                                println!("Enter tags (comma separated): ");
                                let tags = match lines.next_line().await? {
                                    Some(text) => text.split(',')
                                        .map(|s| s.trim().to_string())
                                        .collect(),
                                    None => continue,
                                };

                                let contribution = Contribution {
                                    description,
                                    impact_story,
                                    context,
                                    tags,
                                };

                                let msg = ClientMessage::RecordContribution { contribution };
                                tx.send(msg).await?;
                            },
                            "2" => {
                                println!("Enter receiver DID: ");
                                let receiver = match lines.next_line().await? {
                                    Some(text) => text,
                                    None => continue,
                                };

                                println!("Enter description of mutual aid: ");
                                let description = match lines.next_line().await? {
                                    Some(text) => text,
                                    None => continue,
                                };

                                println!("Enter impact story (optional - press enter to skip): ");
                                let impact_story = match lines.next_line().await? {
                                    Some(text) if !text.trim().is_empty() => Some(text),
                                    _ => None,
                                };

                                println!("Enter reciprocity notes (optional - press enter to skip): ");
                                let reciprocity_notes = match lines.next_line().await? {
                                    Some(text) if !text.trim().is_empty() => Some(text),
                                    _ => None,
                                };

                                println!("Enter tags (comma separated): ");
                                let tags = match lines.next_line().await? {
                                    Some(text) => text.split(',')
                                        .map(|s| s.trim().to_string())
                                        .collect(),
                                    None => continue,
                                };

                                let interaction = MutualAidInteraction {
                                    receiver,
                                    description,
                                    impact_story,
                                    reciprocity_notes,
                                    tags,
                                };

                                let msg = ClientMessage::RecordMutualAid { interaction };
                                tx.send(msg).await?;
                            },
                            "3" => {
                                println!("Available events: contributions, mutual_aid, relationships");
                                println!("Enter event names (comma separated): ");
                                if let Ok(Some(events)) = lines.next_line().await {
                                    let events: Vec<String> = events
                                        .split(',')
                                        .map(|s| s.trim().to_string())
                                        .collect();
                                    let msg = ClientMessage::Subscribe { events };
                                    tx.send(msg).await?;
                                }
                            },
                            "4" => {
                                println!("Exiting...");
                                return Ok(());
                            },
                            _ => println!("Invalid command"),
                        }
                    }
                    Ok(None) => break,
                    Err(e) => eprintln!("Error reading input: {}", e),
                }
            }
            _ = shutdown.recv() => {
                println!("Shutting down user input handler...");
                break;
            }
        }
    }
    Ok(())
}

async fn handle_server_messages(
    read: impl StreamExt<Item = Result<Message, tokio_tungstenite::tungstenite::Error>> + Unpin,
) {
    tokio::pin!(read);

    while let Some(msg) = read.next().await {
        match msg {
            Ok(Message::Text(text)) => {
                match serde_json::from_str::<ServerMessage>(&text) {
                    Ok(server_msg) => {
                        match server_msg {
                            ServerMessage::ContributionRecorded { contribution } => {
                                println!("\n=== New Contribution ===");
                                println!("Description: {}", contribution.description);
                                println!("Impact: {}", contribution.impact_story);
                                println!("Context: {}", contribution.context);
                                println!("Tags: {}", contribution.tags.join(", "));
                                println!("=======================");
                            },
                            ServerMessage::MutualAidProvided { interaction } => {
                                println!("\n=== Mutual Aid Interaction ===");
                                println!("With: {}", interaction.receiver);
                                println!("Description: {}", interaction.description);
                                if let Some(impact) = interaction.impact_story {
                                    println!("Impact: {}", impact);
                                }
                                if let Some(notes) = interaction.reciprocity_notes {
                                    println!("Reciprocity Notes: {}", notes);
                                }
                                println!("Tags: {}", interaction.tags.join(", "));
                                println!("===========================");
                            },
                            ServerMessage::RelationshipUpdated { 
                                member_one, 
                                member_two, 
                                update_type 
                            } => {
                                println!("\n=== Relationship Update ===");
                                println!("Between: {} and {}", member_one, member_two);
                                println!("Update Type: {}", update_type);
                                println!("=========================");
                            },
                            ServerMessage::CommandResponse { command, status, message, data } => {
                                println!("\n=== Command Response ===");
                                println!("Command: {}", command);
                                println!("Status: {}", status);
                                println!("Message: {}", message);
                                if let Some(data) = data {
                                    println!("Data: {}", data);
                                }
                                println!("=====================");
                            },
                            ServerMessage::Error { code, message } => {
                                eprintln!("\n=== Error ===");
                                eprintln!("Code: {}", code);
                                eprintln!("Message: {}", message);
                                eprintln!("=============");
                            }
                        }
                    },
                    Err(e) => eprintln!("Failed to parse server message: {}", e),
                }
            },
            Ok(Message::Close(..)) => {
                println!("Server closed connection");
                break;
            },
            Err(e) => {
                eprintln!("Error receiving message: {}", e);
                break;
            },
            _ => {}
        }
    }
}

#[tokio::main]
async fn main() -> Result<(), Box<dyn std::error::Error>> {
    // Setup DID header for WebSocket connection
    let mut request = url::Url::parse("ws://localhost:8088/ws")?;
    request.set_query(Some("X-DID=did:icn:client1"));

    // Connect to WebSocket server
    let (ws_stream, _) = connect_async(request).await?;
    println!("Connected to ICN WebSocket server");

    let (write, read) = ws_stream.split();
    let (tx, rx) = mpsc::channel(32);
    let (shutdown_tx, shutdown_rx) = mpsc::channel(1);

    // Spawn writer task
    let writer_task = tokio::spawn(async move {
        let mut write = write;
        let mut rx = rx;
        
        while let Some(msg) = rx.recv().await {
            let msg_json = serde_json::to_string(&msg)?;
            write.send(Message::Text(msg_json)).await?;
        }
        
        Ok::<_, Box<dyn std::error::Error + Send + Sync>>(())
    });

    // Spawn reader task
    let reader_task = tokio::spawn(handle_server_messages(read));

    // Handle user input
    handle_user_input(tx, shutdown_rx).await?;

    // Cleanup
    let _ = shutdown_tx.send(()).await;
    let _ = writer_task.await?;
    let _ = reader_task.await;

    Ok(())
}<|MERGE_RESOLUTION|>--- conflicted
+++ resolved
@@ -4,28 +4,7 @@
 use tokio::sync::mpsc;
 use tokio::io::{AsyncBufReadExt, BufReader};
 use url::Url;
-<<<<<<< HEAD
-
-#[derive(Debug, Serialize, Deserialize)]
-struct Contribution {
-    description: String,
-    impact_story: String,
-    context: String,
-    tags: Vec<String>,
-=======
-use serde_json::json;
-use std::time::Duration;
-use std::error::Error;
-use tokio::time::sleep;
-
-const WEBSOCKET_PORT: u16 = 8088; // Updated WebSocket port to match the new branch
-
-#[derive(Debug)]
-struct TestScenario {
-    name: String,
-    messages: Vec<serde_json::Value>,
-    delay: Duration,
->>>>>>> 2cff0f15
+
 }
 
 #[derive(Debug, Serialize, Deserialize)]
