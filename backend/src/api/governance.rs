--- conflicted
+++ resolved
@@ -42,31 +42,7 @@
         .and(with_governance_service(governance_service.clone()))
         .and_then(vote_on_proposal_handler);
 
-<<<<<<< HEAD
-    let submit_zk_snark_proof = warp::path!("api" / "v1" / "governance" / "zk_snark_proof")
-        .and(warp::post())
-        .and(warp::body::json())
-        .and(with_governance_service(governance_service.clone()))
-        .and_then(submit_zk_snark_proof_handler);
-
-    create_proposal.or(vote_on_proposal).or(submit_zk_snark_proof)
-=======
-    let recall_vote = warp::path!("api" / "v1" / "governance" / "recall")
-        .and(warp::post())
-        .and(warp::body::json())
-        .and(with_governance_service(governance_service.clone()))
-        .and_then(recall_vote_handler);
-
-    let check_expiring = warp::path!("api" / "v1" / "governance" / "proposals" / String / "expiring")
-        .and(warp::get())
-        .and(with_governance_service(governance_service.clone()))
-        .and_then(check_proposal_expiring_handler);
-
-    create_proposal
-        .or(vote_on_proposal)
-        .or(recall_vote)
-        .or(check_expiring)
->>>>>>> d7a48781
+n
 }
 
 fn with_governance_service(
@@ -111,39 +87,7 @@
     }
 }
 
-<<<<<<< HEAD
-#[derive(Debug, Deserialize, Serialize)]
-struct ZkSnarkProofRequest {
-    proof: String,
-}
 
-async fn submit_zk_snark_proof_handler(
-    request: ZkSnarkProofRequest,
-    governance_service: Arc<Mutex<GovernanceService>>,
-) -> Result<impl warp::Reply, warp::Rejection> {
-    let mut service = governance_service.lock().await;
-    match service.submit_zk_snark_proof(request.proof).await {
-        Ok(_) => Ok(warp::reply::json(&"zk-SNARK proof submitted")),
-=======
-async fn recall_vote_handler(
-    request: RecallVoteRequest,
-    governance_service: Arc<Mutex<GovernanceService>>,
-) -> Result<impl warp::Reply, warp::Rejection> {
-    let mut service = governance_service.lock().await;
-    match service.process_recall_vote(&request.voter, &request.target_member, request.approve).await {
-        Ok(_) => Ok(warp::reply::json(&"Recall vote recorded")),
-        Err(e) => Err(warp::reject::custom(e)),
-    }
-}
-
-async fn check_proposal_expiring_handler(
-    proposal_id: String,
-    governance_service: Arc<Mutex<GovernanceService>>,
-) -> Result<impl warp::Reply, warp::Rejection> {
-    let service = governance_service.lock().await;
-    match service.check_proposal_expiration(&proposal_id).await {
-        Ok(is_expiring) => Ok(warp::reply::json(&is_expiring)),
->>>>>>> d7a48781
         Err(e) => Err(warp::reject::custom(e)),
     }
 }