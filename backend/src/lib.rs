<<<<<<< HEAD
// src/lib.rs
=======
pub mod blockchain;
pub mod consensus;
pub mod identity;
pub mod reputation;
pub mod websocket;
>>>>>>> 2f81b742

pub mod api;
pub mod claims;
pub mod community;
pub mod cooperative;
pub mod governance;
pub mod monitoring;
pub mod network;
pub mod relationship;
<<<<<<< HEAD
pub mod reputation;
pub mod state;  // New state module
pub mod utils;
pub mod vm;
pub mod websocket;
=======
pub mod utils;
pub mod vm;
>>>>>>> 2f81b742

pub use blockchain::{Block, Blockchain, Transaction, TransactionType};
pub use consensus::{ProofOfCooperation, types::ConsensusConfig, types::ConsensusRound};
pub use governance::Proposal;
pub use identity::IdentitySystem;
pub use monitoring::energy::{EnergyAware, EnergyMonitor};
pub use relationship::{
    Contribution, 
    MutualAidInteraction, 
    RelationshipSystem,
    Relationship, 
    RelationshipType,
    Interaction,
    InteractionType,
    Endorsement
};
pub use reputation::ReputationSystem;
pub use vm::{Contract, ExecutionContext, VM};
pub use vm::cooperative_metadata::{CooperativeMetadata, ResourceImpact};
pub use websocket::WebSocketHandler;

use std::sync::{Arc, Mutex};
use std::collections::HashMap;
use tokio::sync::broadcast;
use uuid;
use chrono::{DateTime, Utc};

/// Events emitted by the ICN system
#[derive(Clone, Debug)]
pub enum SystemEvent {
    BlockCreated(Block),
    ProposalSubmitted(Proposal),
    VoteCast { proposal_id: u64, voter: String, vote: bool },
    ReputationChanged { did: String, change: i64, reason: String },
    ConsensusStarted(ConsensusRound),
    ConsensusFinished(Block),
    CooperativeCreated { id: String, creator: String },
    CooperativeJoined { id: String, member: String },
    ContributionRecorded(Contribution),
    MutualAidProvided(MutualAidInteraction),
    RelationshipUpdated { member_one: String, member_two: String },
}<|MERGE_RESOLUTION|>--- conflicted
+++ resolved
@@ -1,12 +1,3 @@
-<<<<<<< HEAD
-// src/lib.rs
-=======
-pub mod blockchain;
-pub mod consensus;
-pub mod identity;
-pub mod reputation;
-pub mod websocket;
->>>>>>> 2f81b742
 
 pub mod api;
 pub mod claims;
@@ -16,16 +7,7 @@
 pub mod monitoring;
 pub mod network;
 pub mod relationship;
-<<<<<<< HEAD
-pub mod reputation;
-pub mod state;  // New state module
-pub mod utils;
-pub mod vm;
-pub mod websocket;
-=======
-pub mod utils;
-pub mod vm;
->>>>>>> 2f81b742
+
 
 pub use blockchain::{Block, Blockchain, Transaction, TransactionType};
 pub use consensus::{ProofOfCooperation, types::ConsensusConfig, types::ConsensusRound};
@@ -66,5 +48,4 @@
     CooperativeJoined { id: String, member: String },
     ContributionRecorded(Contribution),
     MutualAidProvided(MutualAidInteraction),
-    RelationshipUpdated { member_one: String, member_two: String },
-}+    RelationshipUpdated { member_one: String, member_two: String },