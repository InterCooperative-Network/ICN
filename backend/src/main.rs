<<<<<<< HEAD
// src/main.rs

use std::sync::{Arc, Mutex};
use warp::Filter;

// Import from the icn_backend library
use icn_backend::{
    blockchain::Blockchain,
    consensus::{ProofOfCooperation, types::ConsensusConfig},
    identity::IdentitySystem,
    relationship::RelationshipSystem, // Import the RelationshipSystem
    reputation::ReputationSystem,
    websocket::WebSocketHandler,
};

#[tokio::main]
async fn main() {
    // Initialize core systems
    let identity_system = Arc::new(Mutex::new(IdentitySystem::new()));
    let reputation_system = Arc::new(Mutex::new(ReputationSystem::new()));
    let relationship_system = Arc::new(Mutex::new(RelationshipSystem::new())); // Initialize the RelationshipSystem
    
    // Create WebSocket handler for real-time updates
    let ws_handler = Arc::new(WebSocketHandler::new());
    
    // Initialize consensus system
    let consensus = Arc::new(Mutex::new(ProofOfCooperation::new(
        ConsensusConfig::default(),
        ws_handler.clone(),
    )));

    // Initialize the blockchain with all required systems
    let blockchain = Arc::new(Mutex::new(Blockchain::new(
        identity_system.clone(),
        reputation_system.clone(),
        relationship_system.clone(), // Pass the relationship_system to the Blockchain constructor
        consensus.clone(),
    )));
=======
mod blockchain;
mod identity;
mod reputation;
mod governance;
mod utils;
mod vm;
mod websocket;
mod consensus;
mod api;
mod claims;
mod community;
mod cooperative;
mod monitoring;
mod network;
mod relationship;

use std::sync::{Arc, Mutex};
use warp::Filter;
use crate::websocket::WebSocketHandler;
use crate::ICNCore;

#[tokio::main]
async fn main() {
    // Initialize ICNCore system
    let icn_core = Arc::new(ICNCore::new());

    // Create WebSocket handler for real-time updates
    let ws_handler = Arc::new(WebSocketHandler::new());
>>>>>>> 2f81b742


    // Define WebSocket route with DID header for user identification
    let ws_handler = ws_handler.clone();
    let ws_route = warp::path("ws")
        .and(warp::ws())
        .and(warp::header::<String>("X-DID"))
        .and(warp::any().map(move || ws_handler.clone()))
        .map(|ws: warp::ws::Ws, did: String, handler: Arc<WebSocketHandler>| {
            ws.on_upgrade(move |socket| async move {
                handler.handle_connection(socket, did).await;
            })
        });

    // Health check route
    let health_route = warp::path("health")
        .and(warp::get())
        .map(|| "OK");

    let routes = ws_route.or(health_route);

    println!("Starting WebSocket server on localhost:8088");
    warp::serve(routes)
        .run(([127, 0, 0, 1], 8088))
        .await;
}<|MERGE_RESOLUTION|>--- conflicted
+++ resolved
@@ -1,72 +1,4 @@
-<<<<<<< HEAD
-// src/main.rs
 
-use std::sync::{Arc, Mutex};
-use warp::Filter;
-
-// Import from the icn_backend library
-use icn_backend::{
-    blockchain::Blockchain,
-    consensus::{ProofOfCooperation, types::ConsensusConfig},
-    identity::IdentitySystem,
-    relationship::RelationshipSystem, // Import the RelationshipSystem
-    reputation::ReputationSystem,
-    websocket::WebSocketHandler,
-};
-
-#[tokio::main]
-async fn main() {
-    // Initialize core systems
-    let identity_system = Arc::new(Mutex::new(IdentitySystem::new()));
-    let reputation_system = Arc::new(Mutex::new(ReputationSystem::new()));
-    let relationship_system = Arc::new(Mutex::new(RelationshipSystem::new())); // Initialize the RelationshipSystem
-    
-    // Create WebSocket handler for real-time updates
-    let ws_handler = Arc::new(WebSocketHandler::new());
-    
-    // Initialize consensus system
-    let consensus = Arc::new(Mutex::new(ProofOfCooperation::new(
-        ConsensusConfig::default(),
-        ws_handler.clone(),
-    )));
-
-    // Initialize the blockchain with all required systems
-    let blockchain = Arc::new(Mutex::new(Blockchain::new(
-        identity_system.clone(),
-        reputation_system.clone(),
-        relationship_system.clone(), // Pass the relationship_system to the Blockchain constructor
-        consensus.clone(),
-    )));
-=======
-mod blockchain;
-mod identity;
-mod reputation;
-mod governance;
-mod utils;
-mod vm;
-mod websocket;
-mod consensus;
-mod api;
-mod claims;
-mod community;
-mod cooperative;
-mod monitoring;
-mod network;
-mod relationship;
-
-use std::sync::{Arc, Mutex};
-use warp::Filter;
-use crate::websocket::WebSocketHandler;
-use crate::ICNCore;
-
-#[tokio::main]
-async fn main() {
-    // Initialize ICNCore system
-    let icn_core = Arc::new(ICNCore::new());
-
-    // Create WebSocket handler for real-time updates
-    let ws_handler = Arc::new(WebSocketHandler::new());
->>>>>>> 2f81b742
 
 
     // Define WebSocket route with DID header for user identification
