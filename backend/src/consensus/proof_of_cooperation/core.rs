--- conflicted
+++ resolved
@@ -34,11 +34,7 @@
     reputation_updates: Vec<(String, i64)>,
     ws_handler: Arc<WebSocketHandler>,
     event_tx: broadcast::Sender<ConsensusEvent>,
-<<<<<<< HEAD
-    state: NetworkState,
-=======
-    icn_core: Arc<ICNCore>,
->>>>>>> 2cff0f15
+
 }
 
 impl ProofOfCooperation {
@@ -59,11 +55,7 @@
             reputation_updates: Vec::new(),
             ws_handler,
             event_tx,
-<<<<<<< HEAD
-            state: initial_state,
-=======
-            icn_core,
->>>>>>> 2cff0f15
+
         }
     }
 
