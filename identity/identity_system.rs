<<<<<<< HEAD
use std::collections::HashMap;
use std::time::{Duration, SystemTime};
use secp256k1::{Secp256k1, PublicKey as Secp256k1PublicKey, Signature as Secp256k1Signature};
use rsa::{RSAPublicKey, PaddingScheme};
use ecdsa::{VerifyingKey, signature::Verifier};
use sha2::{Sha256, Digest};
use crate::did::creation::Algorithm;

pub struct IdentitySystem {
    permissions: HashMap<String, Vec<String>>,
    roles: HashMap<String, Vec<String>>,
    public_keys: HashMap<String, (Vec<u8>, Algorithm)>,
    reputation_scores: HashMap<String, i64>,
    last_activity: HashMap<String, SystemTime>,
}

impl IdentitySystem {
    pub fn new() -> Self {
        IdentitySystem {
            permissions: HashMap::new(),
            roles: HashMap::new(),
            public_keys: HashMap::new(),
            reputation_scores: HashMap::new(),
            last_activity: HashMap::new(),
        }
    }

    pub fn register_did(&mut self, did: String, permissions: Vec<String>, initial_reputation: i64, public_key: Vec<u8>, algorithm: Algorithm) {
        self.permissions.insert(did.clone(), permissions);
        self.reputation_scores.insert(did.clone(), initial_reputation);
        self.public_keys.insert(did.clone(), (public_key, algorithm));
        self.last_activity.insert(did, SystemTime::now());
    }

    pub fn has_permission(&self, did: &str, permission: &str) -> bool {
        if let Some(perms) = self.permissions.get(did) {
            perms.contains(&permission.to_string())
        } else {
            false
        }
    }

    pub fn assign_role(&mut self, did: String, role: String) {
        self.roles.entry(did).or_insert_with(Vec::new).push(role);
    }

    pub fn get_roles(&self, did: &str) -> Vec<String> {
        self.roles.get(did).cloned().unwrap_or_default()
    }

    pub fn verify_did(&self, did: &str, message: &[u8], signature: &[u8]) -> bool {
        if let Some((public_key, algorithm)) = self.public_keys.get(did) {
            match algorithm {
                Algorithm::Secp256k1 => {
                    let secp = Secp256k1::new();
                    let public_key = Secp256k1PublicKey::from_slice(public_key).expect("invalid public key");
                    let msg = secp256k1::Message::from_slice(&Sha256::digest(message)).expect("32 bytes");
                    let signature = Secp256k1Signature::from_compact(signature).expect("invalid signature");
                    secp.verify(&msg, &signature, &public_key).is_ok()
                },
                Algorithm::RSA => {
                    let public_key = RSAPublicKey::from_pkcs1(public_key).expect("failed to decode public key");
                    let padding = PaddingScheme::new_pkcs1v15_sign(None);
                    public_key.verify(padding, &Sha256::digest(message), signature).is_ok()
                },
                Algorithm::ECDSA => {
                    let verifying_key = VerifyingKey::from_bytes(public_key).expect("failed to decode public key");
                    verifying_key.verify(message, signature).is_ok()
                },
            }
        } else {
            false
        }
    }

    pub fn get_reputation(&self, did: &str) -> i64 {
        *self.reputation_scores.get(did).unwrap_or(&0)
    }

    pub fn adjust_reputation(&mut self, did: &str, change: i64) {
        if let Some(score) = self.reputation_scores.get_mut(did) {
            *score += change;
        }
    }

    pub fn is_eligible(&self, did: &str, min_reputation: i64) -> bool {
        self.get_reputation(did) >= min_reputation
    }

    pub fn dynamic_recalibration(&mut self) {
        let now = SystemTime::now();
        for (did, last_active) in &self.last_activity {
            if let Ok(duration) = now.duration_since(*last_active) {
                if duration > Duration::from_secs(30 * 24 * 60 * 60) { // 30 days
                    self.adjust_reputation(did, -1); // Decay reputation
                }
            }
        }
    }

    pub fn update_last_activity(&mut self, did: &str) {
        self.last_activity.insert(did.to_string(), SystemTime::now());
    }
}

#[cfg(test)]
mod tests {
    use super::*;
    use secp256k1::{Secp256k1, SecretKey, PublicKey, Signature};
    use rsa::{RSAPrivateKey, RSAPublicKey};
    use ecdsa::{SigningKey, VerifyingKey, signature::Signer};

    #[test]
    fn test_register_and_verify_did_secp256k1() {
        let mut identity_system = IdentitySystem::new();
        let secp = Secp256k1::new();
        let (secret_key, public_key) = secp.generate_keypair(&mut rand::thread_rng());
        let did = "did:example:secp256k1".to_string();
        identity_system.register_did(did.clone(), vec!["read".to_string()], 10, public_key.serialize().to_vec(), Algorithm::Secp256k1);

        let message = b"test message";
        let msg = secp256k1::Message::from_slice(&Sha256::digest(message)).expect("32 bytes");
        let signature = secp.sign(&msg, &secret_key).serialize_compact().to_vec();

        assert!(identity_system.verify_did(&did, message, &signature));
    }

    #[test]
    fn test_register_and_verify_did_rsa() {
        let mut identity_system = IdentitySystem::new();
        let private_key = RSAPrivateKey::new(&mut rand::thread_rng(), 2048).expect("failed to generate a key");
        let public_key = RSAPublicKey::from(&private_key);
        let did = "did:example:rsa".to_string();
        identity_system.register_did(did.clone(), vec!["read".to_string()], 10, public_key.to_pkcs1().expect("failed to encode public key"), Algorithm::RSA);

        let message = b"test message";
        let padding = PaddingScheme::new_pkcs1v15_sign(None);
        let signature = private_key.sign(padding, &Sha256::digest(message)).expect("failed to sign message");

        assert!(identity_system.verify_did(&did, message, &signature));
    }

    #[test]
    fn test_register_and_verify_did_ecdsa() {
        let mut identity_system = IdentitySystem::new();
        let signing_key = SigningKey::random(&mut rand::thread_rng());
        let verifying_key = VerifyingKey::from(&signing_key);
        let did = "did:example:ecdsa".to_string();
        identity_system.register_did(did.clone(), vec!["read".to_string()], 10, verifying_key.to_bytes().to_vec(), Algorithm::ECDSA);

        let message = b"test message";
        let signature = signing_key.sign(message).to_bytes().to_vec();

        assert!(identity_system.verify_did(&did, message, &signature));
    }
}
=======
use std::collections::HashMap;
use std::time::{Duration, SystemTime};
use crate::Algorithm;

pub struct IdentitySystem {
    permissions: HashMap<String, Vec<String>>,
    roles: HashMap<String, Vec<String>>,
    public_keys: HashMap<String, (Vec<u8>, Algorithm)>,
    reputation_scores: HashMap<String, i64>,
    last_activity: HashMap<String, SystemTime>,
    key_versions: HashMap<String, u32>,
}

impl IdentitySystem {
    pub fn new() -> Self {
        IdentitySystem {
            permissions: HashMap::new(),
            roles: HashMap::new(),
            public_keys: HashMap::new(),
            reputation_scores: HashMap::new(),
            last_activity: HashMap::new(),
            key_versions: HashMap::new(),
        }
    }

    pub fn register_did(&mut self, did: String, permissions: Vec<String>, initial_reputation: i64) {
        self.permissions.insert(did.clone(), permissions);
        self.reputation_scores.insert(did.clone(), initial_reputation);
        self.last_activity.insert(did.clone(), SystemTime::now());
        self.key_versions.insert(did, 1);
    }

    pub fn has_permission(&self, did: &str, permission: &str) -> bool {
        if let Some(perms) = self.permissions.get(did) {
            perms.contains(&permission.to_string())
        } else {
            false
        }
    }

    pub fn assign_role(&mut self, did: String, role: String) {
        self.roles.entry(did).or_insert_with(Vec::new).push(role);
    }

    pub fn get_roles(&self, did: &str) -> Vec<String> {
        self.roles.get(did).cloned().unwrap_or_default()
    }

    pub fn register_public_key(&mut self, did: String, public_key: Vec<u8>, algorithm: Algorithm) {
        self.public_keys.insert(did, (public_key, algorithm));
    }

    pub fn verify_did(&self, did: &str, message: &[u8], signature: &[u8]) -> bool {
        if let Some((public_key, algorithm)) = self.public_keys.get(did) {
            let key_pair = crate::KeyPair {
                public_key: public_key.clone(),
                private_key: vec![], // Not used for verification
                algorithm: algorithm.clone(),
            };
            key_pair.verify(message, signature)
        } else {
            false
        }
    }

    pub fn get_reputation(&self, did: &str) -> i64 {
        *self.reputation_scores.get(did).unwrap_or(&0)
    }

    pub fn adjust_reputation(&mut self, did: &str, change: i64) {
        if let Some(score) = self.reputation_scores.get_mut(did) {
            *score += change;
        }
    }

    pub fn is_eligible(&self, did: &str, min_reputation: i64) -> bool {
        self.get_reputation(did) >= min_reputation
    }

    pub fn dynamic_recalibration(&mut self) {
        let now = SystemTime::now();
        for (did, last_active) in &self.last_activity {
            if let Ok(duration) = now.duration_since(*last_active) {
                if duration > Duration::from_secs(30 * 24 * 60 * 60) { // 30 days
                    self.adjust_reputation(did, -1); // Decay reputation
                }
            }
        }
    }

    pub fn update_last_activity(&mut self, did: &str) {
        self.last_activity.insert(did.to_string(), SystemTime::now());
    }

    pub fn rotate_key(&mut self, did: &str, new_public_key: Vec<u8>, algorithm: Algorithm) {
        if let Some(version) = self.key_versions.get_mut(did) {
            *version += 1;
            self.public_keys.insert(did.to_string(), (new_public_key, algorithm));
        }
    }

    pub fn get_key_version(&self, did: &str) -> Option<u32> {
        self.key_versions.get(did).cloned()
    }
}
>>>>>>> ee1b690e
<|MERGE_RESOLUTION|>--- conflicted
+++ resolved
@@ -1,264 +1,159 @@
-<<<<<<< HEAD
-use std::collections::HashMap;
-use std::time::{Duration, SystemTime};
-use secp256k1::{Secp256k1, PublicKey as Secp256k1PublicKey, Signature as Secp256k1Signature};
-use rsa::{RSAPublicKey, PaddingScheme};
-use ecdsa::{VerifyingKey, signature::Verifier};
-use sha2::{Sha256, Digest};
-use crate::did::creation::Algorithm;
-
-pub struct IdentitySystem {
-    permissions: HashMap<String, Vec<String>>,
-    roles: HashMap<String, Vec<String>>,
-    public_keys: HashMap<String, (Vec<u8>, Algorithm)>,
-    reputation_scores: HashMap<String, i64>,
-    last_activity: HashMap<String, SystemTime>,
-}
-
-impl IdentitySystem {
-    pub fn new() -> Self {
-        IdentitySystem {
-            permissions: HashMap::new(),
-            roles: HashMap::new(),
-            public_keys: HashMap::new(),
-            reputation_scores: HashMap::new(),
-            last_activity: HashMap::new(),
-        }
-    }
-
-    pub fn register_did(&mut self, did: String, permissions: Vec<String>, initial_reputation: i64, public_key: Vec<u8>, algorithm: Algorithm) {
-        self.permissions.insert(did.clone(), permissions);
-        self.reputation_scores.insert(did.clone(), initial_reputation);
-        self.public_keys.insert(did.clone(), (public_key, algorithm));
-        self.last_activity.insert(did, SystemTime::now());
-    }
-
-    pub fn has_permission(&self, did: &str, permission: &str) -> bool {
-        if let Some(perms) = self.permissions.get(did) {
-            perms.contains(&permission.to_string())
-        } else {
-            false
-        }
-    }
-
-    pub fn assign_role(&mut self, did: String, role: String) {
-        self.roles.entry(did).or_insert_with(Vec::new).push(role);
-    }
-
-    pub fn get_roles(&self, did: &str) -> Vec<String> {
-        self.roles.get(did).cloned().unwrap_or_default()
-    }
-
-    pub fn verify_did(&self, did: &str, message: &[u8], signature: &[u8]) -> bool {
-        if let Some((public_key, algorithm)) = self.public_keys.get(did) {
-            match algorithm {
-                Algorithm::Secp256k1 => {
-                    let secp = Secp256k1::new();
-                    let public_key = Secp256k1PublicKey::from_slice(public_key).expect("invalid public key");
-                    let msg = secp256k1::Message::from_slice(&Sha256::digest(message)).expect("32 bytes");
-                    let signature = Secp256k1Signature::from_compact(signature).expect("invalid signature");
-                    secp.verify(&msg, &signature, &public_key).is_ok()
-                },
-                Algorithm::RSA => {
-                    let public_key = RSAPublicKey::from_pkcs1(public_key).expect("failed to decode public key");
-                    let padding = PaddingScheme::new_pkcs1v15_sign(None);
-                    public_key.verify(padding, &Sha256::digest(message), signature).is_ok()
-                },
-                Algorithm::ECDSA => {
-                    let verifying_key = VerifyingKey::from_bytes(public_key).expect("failed to decode public key");
-                    verifying_key.verify(message, signature).is_ok()
-                },
-            }
-        } else {
-            false
-        }
-    }
-
-    pub fn get_reputation(&self, did: &str) -> i64 {
-        *self.reputation_scores.get(did).unwrap_or(&0)
-    }
-
-    pub fn adjust_reputation(&mut self, did: &str, change: i64) {
-        if let Some(score) = self.reputation_scores.get_mut(did) {
-            *score += change;
-        }
-    }
-
-    pub fn is_eligible(&self, did: &str, min_reputation: i64) -> bool {
-        self.get_reputation(did) >= min_reputation
-    }
-
-    pub fn dynamic_recalibration(&mut self) {
-        let now = SystemTime::now();
-        for (did, last_active) in &self.last_activity {
-            if let Ok(duration) = now.duration_since(*last_active) {
-                if duration > Duration::from_secs(30 * 24 * 60 * 60) { // 30 days
-                    self.adjust_reputation(did, -1); // Decay reputation
-                }
-            }
-        }
-    }
-
-    pub fn update_last_activity(&mut self, did: &str) {
-        self.last_activity.insert(did.to_string(), SystemTime::now());
-    }
-}
-
-#[cfg(test)]
-mod tests {
-    use super::*;
-    use secp256k1::{Secp256k1, SecretKey, PublicKey, Signature};
-    use rsa::{RSAPrivateKey, RSAPublicKey};
-    use ecdsa::{SigningKey, VerifyingKey, signature::Signer};
-
-    #[test]
-    fn test_register_and_verify_did_secp256k1() {
-        let mut identity_system = IdentitySystem::new();
-        let secp = Secp256k1::new();
-        let (secret_key, public_key) = secp.generate_keypair(&mut rand::thread_rng());
-        let did = "did:example:secp256k1".to_string();
-        identity_system.register_did(did.clone(), vec!["read".to_string()], 10, public_key.serialize().to_vec(), Algorithm::Secp256k1);
-
-        let message = b"test message";
-        let msg = secp256k1::Message::from_slice(&Sha256::digest(message)).expect("32 bytes");
-        let signature = secp.sign(&msg, &secret_key).serialize_compact().to_vec();
-
-        assert!(identity_system.verify_did(&did, message, &signature));
-    }
-
-    #[test]
-    fn test_register_and_verify_did_rsa() {
-        let mut identity_system = IdentitySystem::new();
-        let private_key = RSAPrivateKey::new(&mut rand::thread_rng(), 2048).expect("failed to generate a key");
-        let public_key = RSAPublicKey::from(&private_key);
-        let did = "did:example:rsa".to_string();
-        identity_system.register_did(did.clone(), vec!["read".to_string()], 10, public_key.to_pkcs1().expect("failed to encode public key"), Algorithm::RSA);
-
-        let message = b"test message";
-        let padding = PaddingScheme::new_pkcs1v15_sign(None);
-        let signature = private_key.sign(padding, &Sha256::digest(message)).expect("failed to sign message");
-
-        assert!(identity_system.verify_did(&did, message, &signature));
-    }
-
-    #[test]
-    fn test_register_and_verify_did_ecdsa() {
-        let mut identity_system = IdentitySystem::new();
-        let signing_key = SigningKey::random(&mut rand::thread_rng());
-        let verifying_key = VerifyingKey::from(&signing_key);
-        let did = "did:example:ecdsa".to_string();
-        identity_system.register_did(did.clone(), vec!["read".to_string()], 10, verifying_key.to_bytes().to_vec(), Algorithm::ECDSA);
-
-        let message = b"test message";
-        let signature = signing_key.sign(message).to_bytes().to_vec();
-
-        assert!(identity_system.verify_did(&did, message, &signature));
-    }
-}
-=======
-use std::collections::HashMap;
-use std::time::{Duration, SystemTime};
-use crate::Algorithm;
-
-pub struct IdentitySystem {
-    permissions: HashMap<String, Vec<String>>,
-    roles: HashMap<String, Vec<String>>,
-    public_keys: HashMap<String, (Vec<u8>, Algorithm)>,
-    reputation_scores: HashMap<String, i64>,
-    last_activity: HashMap<String, SystemTime>,
-    key_versions: HashMap<String, u32>,
-}
-
-impl IdentitySystem {
-    pub fn new() -> Self {
-        IdentitySystem {
-            permissions: HashMap::new(),
-            roles: HashMap::new(),
-            public_keys: HashMap::new(),
-            reputation_scores: HashMap::new(),
-            last_activity: HashMap::new(),
-            key_versions: HashMap::new(),
-        }
-    }
-
-    pub fn register_did(&mut self, did: String, permissions: Vec<String>, initial_reputation: i64) {
-        self.permissions.insert(did.clone(), permissions);
-        self.reputation_scores.insert(did.clone(), initial_reputation);
-        self.last_activity.insert(did.clone(), SystemTime::now());
-        self.key_versions.insert(did, 1);
-    }
-
-    pub fn has_permission(&self, did: &str, permission: &str) -> bool {
-        if let Some(perms) = self.permissions.get(did) {
-            perms.contains(&permission.to_string())
-        } else {
-            false
-        }
-    }
-
-    pub fn assign_role(&mut self, did: String, role: String) {
-        self.roles.entry(did).or_insert_with(Vec::new).push(role);
-    }
-
-    pub fn get_roles(&self, did: &str) -> Vec<String> {
-        self.roles.get(did).cloned().unwrap_or_default()
-    }
-
-    pub fn register_public_key(&mut self, did: String, public_key: Vec<u8>, algorithm: Algorithm) {
-        self.public_keys.insert(did, (public_key, algorithm));
-    }
-
-    pub fn verify_did(&self, did: &str, message: &[u8], signature: &[u8]) -> bool {
-        if let Some((public_key, algorithm)) = self.public_keys.get(did) {
-            let key_pair = crate::KeyPair {
-                public_key: public_key.clone(),
-                private_key: vec![], // Not used for verification
-                algorithm: algorithm.clone(),
-            };
-            key_pair.verify(message, signature)
-        } else {
-            false
-        }
-    }
-
-    pub fn get_reputation(&self, did: &str) -> i64 {
-        *self.reputation_scores.get(did).unwrap_or(&0)
-    }
-
-    pub fn adjust_reputation(&mut self, did: &str, change: i64) {
-        if let Some(score) = self.reputation_scores.get_mut(did) {
-            *score += change;
-        }
-    }
-
-    pub fn is_eligible(&self, did: &str, min_reputation: i64) -> bool {
-        self.get_reputation(did) >= min_reputation
-    }
-
-    pub fn dynamic_recalibration(&mut self) {
-        let now = SystemTime::now();
-        for (did, last_active) in &self.last_activity {
-            if let Ok(duration) = now.duration_since(*last_active) {
-                if duration > Duration::from_secs(30 * 24 * 60 * 60) { // 30 days
-                    self.adjust_reputation(did, -1); // Decay reputation
-                }
-            }
-        }
-    }
-
-    pub fn update_last_activity(&mut self, did: &str) {
-        self.last_activity.insert(did.to_string(), SystemTime::now());
-    }
-
-    pub fn rotate_key(&mut self, did: &str, new_public_key: Vec<u8>, algorithm: Algorithm) {
-        if let Some(version) = self.key_versions.get_mut(did) {
-            *version += 1;
-            self.public_keys.insert(did.to_string(), (new_public_key, algorithm));
-        }
-    }
-
-    pub fn get_key_version(&self, did: &str) -> Option<u32> {
-        self.key_versions.get(did).cloned()
-    }
-}
->>>>>>> ee1b690e
+use std::collections::HashMap;
+use std::time::{Duration, SystemTime};
+use secp256k1::{Secp256k1, PublicKey as Secp256k1PublicKey, Signature as Secp256k1Signature};
+use rsa::{RSAPublicKey, PaddingScheme};
+use ecdsa::{VerifyingKey, signature::Verifier};
+use sha2::{Sha256, Digest};
+use crate::did::creation::Algorithm;
+
+pub struct IdentitySystem {
+    permissions: HashMap<String, Vec<String>>,
+    roles: HashMap<String, Vec<String>>,
+    public_keys: HashMap<String, (Vec<u8>, Algorithm)>,
+    public_keys: HashMap<String, (Vec<u8>, Algorithm)>,
+    reputation_scores: HashMap<String, i64>,
+    last_activity: HashMap<String, SystemTime>,
+    key_versions: HashMap<String, u32>,
+}
+
+impl IdentitySystem {
+    pub fn new() -> Self {
+        IdentitySystem {
+            permissions: HashMap::new(),
+            roles: HashMap::new(),
+            public_keys: HashMap::new(),
+            reputation_scores: HashMap::new(),
+            last_activity: HashMap::new(),
+            key_versions: HashMap::new(),
+        }
+    }
+
+    pub fn register_did(&mut self, did: String, permissions: Vec<String>, initial_reputation: i64, public_key: Vec<u8>, algorithm: Algorithm) {
+        self.permissions.insert(did.clone(), permissions);
+        self.reputation_scores.insert(did.clone(), initial_reputation);
+        self.public_keys.insert(did.clone(), (public_key, algorithm));
+        self.last_activity.insert(did, SystemTime::now());
+    }
+
+    pub fn has_permission(&self, did: &str, permission: &str) -> bool {
+        if let Some(perms) = self.permissions.get(did) {
+            perms.contains(&permission.to_string())
+        } else {
+            false
+        }
+    }
+
+    pub fn assign_role(&mut self, did: String, role: String) {
+        self.roles.entry(did).or_insert_with(Vec::new).push(role);
+    }
+
+    pub fn get_roles(&self, did: &str) -> Vec<String> {
+        self.roles.get(did).cloned().unwrap_or_default()
+    }
+
+    pub fn verify_did(&self, did: &str, message: &[u8], signature: &[u8]) -> bool {
+        if let Some((public_key, algorithm)) = self.public_keys.get(did) {
+            match algorithm {
+                Algorithm::Secp256k1 => {
+                    let secp = Secp256k1::new();
+                    let public_key = Secp256k1PublicKey::from_slice(public_key).expect("invalid public key");
+                    let msg = secp256k1::Message::from_slice(&Sha256::digest(message)).expect("32 bytes");
+                    let signature = Secp256k1Signature::from_compact(signature).expect("invalid signature");
+                    secp.verify(&msg, &signature, &public_key).is_ok()
+                },
+                Algorithm::RSA => {
+                    let public_key = RSAPublicKey::from_pkcs1(public_key).expect("failed to decode public key");
+                    let padding = PaddingScheme::new_pkcs1v15_sign(None);
+                    public_key.verify(padding, &Sha256::digest(message), signature).is_ok()
+                },
+                Algorithm::ECDSA => {
+                    let verifying_key = VerifyingKey::from_bytes(public_key).expect("failed to decode public key");
+                    verifying_key.verify(message, signature).is_ok()
+                },
+            }
+        } else {
+            false
+        }
+    }
+
+    pub fn get_reputation(&self, did: &str) -> i64 {
+        *self.reputation_scores.get(did).unwrap_or(&0)
+    }
+
+    pub fn adjust_reputation(&mut self, did: &str, change: i64) {
+        if let Some(score) = self.reputation_scores.get_mut(did) {
+            *score += change;
+        }
+    }
+
+    pub fn is_eligible(&self, did: &str, min_reputation: i64) -> bool {
+        self.get_reputation(did) >= min_reputation
+    }
+
+    pub fn dynamic_recalibration(&mut self) {
+        let now = SystemTime::now();
+        for (did, last_active) in &self.last_activity {
+            if let Ok(duration) = now.duration_since(*last_active) {
+                if duration > Duration::from_secs(30 * 24 * 60 * 60) { // 30 days
+                    self.adjust_reputation(did, -1); // Decay reputation
+                }
+            }
+        }
+    }
+
+    pub fn update_last_activity(&mut self, did: &str) {
+        self.last_activity.insert(did.to_string(), SystemTime::now());
+    }
+}
+
+#[cfg(test)]
+mod tests {
+    use super::*;
+    use secp256k1::{Secp256k1, SecretKey, PublicKey, Signature};
+    use rsa::{RSAPrivateKey, RSAPublicKey};
+    use ecdsa::{SigningKey, VerifyingKey, signature::Signer};
+
+    #[test]
+    fn test_register_and_verify_did_secp256k1() {
+        let mut identity_system = IdentitySystem::new();
+        let secp = Secp256k1::new();
+        let (secret_key, public_key) = secp.generate_keypair(&mut rand::thread_rng());
+        let did = "did:example:secp256k1".to_string();
+        identity_system.register_did(did.clone(), vec!["read".to_string()], 10, public_key.serialize().to_vec(), Algorithm::Secp256k1);
+
+        let message = b"test message";
+        let msg = secp256k1::Message::from_slice(&Sha256::digest(message)).expect("32 bytes");
+        let signature = secp.sign(&msg, &secret_key).serialize_compact().to_vec();
+
+        assert!(identity_system.verify_did(&did, message, &signature));
+    }
+
+    #[test]
+    fn test_register_and_verify_did_rsa() {
+        let mut identity_system = IdentitySystem::new();
+        let private_key = RSAPrivateKey::new(&mut rand::thread_rng(), 2048).expect("failed to generate a key");
+        let public_key = RSAPublicKey::from(&private_key);
+        let did = "did:example:rsa".to_string();
+        identity_system.register_did(did.clone(), vec!["read".to_string()], 10, public_key.to_pkcs1().expect("failed to encode public key"), Algorithm::RSA);
+
+        let message = b"test message";
+        let padding = PaddingScheme::new_pkcs1v15_sign(None);
+        let signature = private_key.sign(padding, &Sha256::digest(message)).expect("failed to sign message");
+
+        assert!(identity_system.verify_did(&did, message, &signature));
+    }
+
+    #[test]
+    fn test_register_and_verify_did_ecdsa() {
+        let mut identity_system = IdentitySystem::new();
+        let signing_key = SigningKey::random(&mut rand::thread_rng());
+        let verifying_key = VerifyingKey::from(&signing_key);
+        let did = "did:example:ecdsa".to_string();
+        identity_system.register_did(did.clone(), vec!["read".to_string()], 10, verifying_key.to_bytes().to_vec(), Algorithm::ECDSA);
+
+        let message = b"test message";
+        let signature = signing_key.sign(message).to_bytes().to_vec();
+
+        assert!(identity_system.verify_did(&did, message, &signature));
+    }
+}