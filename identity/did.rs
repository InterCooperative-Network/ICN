<<<<<<< HEAD
pub mod creation {
    use secp256k1::SecretKey;
    use rsa::{RSAPrivateKey, RSAPublicKey};
    use ecdsa::{SigningKey, VerifyingKey};
    use rand::thread_rng;

    pub enum Algorithm {
        Secp256k1,
        RSA,
        ECDSA,
    }

    pub struct DID {
        pub id: String,
        pub secret_key: Vec<u8>,
        pub algorithm: Algorithm,
    }

    impl DID {
        pub fn new(id: String, algorithm: Algorithm) -> Self {
            let secret_key = match algorithm {
                Algorithm::Secp256k1 => SecretKey::new(&mut thread_rng()).to_bytes().to_vec(),
                Algorithm::RSA => RSAPrivateKey::new(&mut thread_rng(), 2048).expect("failed to generate a key").to_pkcs1().expect("failed to encode private key"),
                Algorithm::ECDSA => SigningKey::random(&mut thread_rng()).to_bytes().to_vec(),
            };

            DID {
                id,
                secret_key,
                algorithm,
            }
        }
    }
}

pub mod serialization {
    use super::creation::{DID, Algorithm};
    use serde::{Serialize, Deserialize};

    #[derive(Serialize, Deserialize)]
    pub struct SerializableDID {
        pub id: String,
        pub secret_key: Vec<u8>,
        pub algorithm: Algorithm,
    }

    impl From<&DID> for SerializableDID {
        fn from(did: &DID) -> Self {
            SerializableDID {
                id: did.id.clone(),
                secret_key: did.secret_key.clone(),
                algorithm: did.algorithm.clone(),
            }
        }
    }

    impl From<&SerializableDID> for DID {
        fn from(serializable_did: &SerializableDID) -> Self {
            DID {
                id: serializable_did.id.clone(),
                secret_key: serializable_did.secret_key.clone(),
                algorithm: serializable_did.algorithm.clone(),
            }
        }
    }
}

pub mod validation {
    use super::creation::{DID, Algorithm};
    use secp256k1::{Secp256k1, Message, Signature};
    use rsa::{RSAPrivateKey, RSAPublicKey, PaddingScheme};
    use ecdsa::{SigningKey, VerifyingKey, signature::Signer, signature::Verifier};
    use sha2::{Sha256, Digest};

    impl DID {
        pub fn sign_message(&self, message: &[u8]) -> Vec<u8> {
            match self.algorithm {
                Algorithm::Secp256k1 => {
                    let secp = Secp256k1::new();
                    let private_key = SecretKey::from_slice(&self.secret_key).expect("32 bytes");
                    let msg = Message::from_slice(&Sha256::digest(message)).expect("32 bytes");
                    secp.sign(&msg, &private_key).serialize_compact().to_vec()
                },
                Algorithm::RSA => {
                    let private_key = RSAPrivateKey::from_pkcs1(&self.secret_key).expect("failed to decode private key");
                    let padding = PaddingScheme::new_pkcs1v15_sign(None);
                    private_key.sign(padding, &Sha256::digest(message)).expect("failed to sign message")
                },
                Algorithm::ECDSA => {
                    let signing_key = SigningKey::from_bytes(&self.secret_key).expect("failed to decode private key");
                    signing_key.sign(message).to_bytes().to_vec()
                },
            }
        }

        pub fn verify_signature(&self, message: &[u8], signature: &[u8]) -> bool {
            match self.algorithm {
                Algorithm::Secp256k1 => {
                    let secp = Secp256k1::new();
                    let public_key = PublicKey::from_slice(&self.secret_key).expect("invalid public key");
                    let msg = Message::from_slice(&Sha256::digest(message)).expect("32 bytes");
                    let signature = Signature::from_compact(signature).expect("invalid signature");
                    secp.verify(&msg, &signature, &public_key).is_ok()
                },
                Algorithm::RSA => {
                    let public_key = RSAPublicKey::from_pkcs1(&self.secret_key).expect("failed to decode public key");
                    let padding = PaddingScheme::new_pkcs1v15_sign(None);
                    public_key.verify(padding, &Sha256::digest(message), signature).is_ok()
                },
                Algorithm::ECDSA => {
                    let verifying_key = VerifyingKey::from_bytes(&self.secret_key).expect("failed to decode public key");
                    verifying_key.verify(message, signature).is_ok()
                },
            }
        }
    }
}
=======
pub mod creation {
    use secp256k1::SecretKey;
    use rand::thread_rng;
    use crate::Algorithm;

    pub struct DID {
        pub id: String,
        pub secret_key: SecretKey,
        pub algorithm: Algorithm,
    }

    impl DID {
        pub fn new(id: String, algorithm: Algorithm) -> Self {
            DID {
                id,
                secret_key: SecretKey::new(&mut thread_rng()),
                algorithm,
            }
        }
    }
}

pub mod serialization {
    use super::creation::DID;
    use serde::{Serialize, Deserialize};
    use crate::Algorithm;

    #[derive(Serialize, Deserialize)]
    pub struct SerializableDID {
        pub id: String,
        pub secret_key: Vec<u8>,
        pub algorithm: Algorithm,
    }

    impl From<&DID> for SerializableDID {
        fn from(did: &DID) -> Self {
            SerializableDID {
                id: did.id.clone(),
                secret_key: did.secret_key[..].to_vec(),
                algorithm: did.algorithm.clone(),
            }
        }
    }

    impl From<&SerializableDID> for DID {
        fn from(serializable_did: &SerializableDID) -> Self {
            DID {
                id: serializable_did.id.clone(),
                secret_key: SecretKey::from_slice(&serializable_did.secret_key).unwrap(),
                algorithm: serializable_did.algorithm.clone(),
            }
        }
    }
}

pub mod validation {
    use super::creation::DID;
    use secp256k1::{Secp256k1, Message, Signature};
    use crate::Algorithm;

    impl DID {
        pub fn sign_message(&self, message: &[u8]) -> Vec<u8> {
            match self.algorithm {
                Algorithm::Secp256k1 => {
                    let secp = Secp256k1::new();
                    let msg = Message::from_slice(message).expect("32 bytes");
                    secp.sign(&msg, &self.secret_key).serialize_compact().to_vec()
                }
                Algorithm::RSA => {
                    // RSA signing logic
                    vec![]
                }
                Algorithm::ECDSA => {
                    // ECDSA signing logic
                    vec![]
                }
            }
        }

        pub fn verify_signature(&self, message: &[u8], signature: &[u8]) -> bool {
            match self.algorithm {
                Algorithm::Secp256k1 => {
                    let secp = Secp256k1::new();
                    let msg = Message::from_slice(message).expect("32 bytes");
                    let sig = Signature::from_compact(signature).expect("valid signature");
                    secp.verify(&msg, &sig, &self.secret_key.public_key(&secp)).is_ok()
                }
                Algorithm::RSA => {
                    // RSA verification logic
                    false
                }
                Algorithm::ECDSA => {
                    // ECDSA verification logic
                    false
                }
            }
        }
    }
}
>>>>>>> e2673ff3
<|MERGE_RESOLUTION|>--- conflicted
+++ resolved
@@ -1,219 +1,119 @@
-<<<<<<< HEAD
-pub mod creation {
-    use secp256k1::SecretKey;
-    use rsa::{RSAPrivateKey, RSAPublicKey};
-    use ecdsa::{SigningKey, VerifyingKey};
-    use rand::thread_rng;
-
-    pub enum Algorithm {
-        Secp256k1,
-        RSA,
-        ECDSA,
-    }
-
-    pub struct DID {
-        pub id: String,
-        pub secret_key: Vec<u8>,
-        pub algorithm: Algorithm,
-    }
-
-    impl DID {
-        pub fn new(id: String, algorithm: Algorithm) -> Self {
-            let secret_key = match algorithm {
-                Algorithm::Secp256k1 => SecretKey::new(&mut thread_rng()).to_bytes().to_vec(),
-                Algorithm::RSA => RSAPrivateKey::new(&mut thread_rng(), 2048).expect("failed to generate a key").to_pkcs1().expect("failed to encode private key"),
-                Algorithm::ECDSA => SigningKey::random(&mut thread_rng()).to_bytes().to_vec(),
-            };
-
-            DID {
-                id,
-                secret_key,
-                algorithm,
-            }
-        }
-    }
-}
-
-pub mod serialization {
-    use super::creation::{DID, Algorithm};
-    use serde::{Serialize, Deserialize};
-
-    #[derive(Serialize, Deserialize)]
-    pub struct SerializableDID {
-        pub id: String,
-        pub secret_key: Vec<u8>,
-        pub algorithm: Algorithm,
-    }
-
-    impl From<&DID> for SerializableDID {
-        fn from(did: &DID) -> Self {
-            SerializableDID {
-                id: did.id.clone(),
-                secret_key: did.secret_key.clone(),
-                algorithm: did.algorithm.clone(),
-            }
-        }
-    }
-
-    impl From<&SerializableDID> for DID {
-        fn from(serializable_did: &SerializableDID) -> Self {
-            DID {
-                id: serializable_did.id.clone(),
-                secret_key: serializable_did.secret_key.clone(),
-                algorithm: serializable_did.algorithm.clone(),
-            }
-        }
-    }
-}
-
-pub mod validation {
-    use super::creation::{DID, Algorithm};
-    use secp256k1::{Secp256k1, Message, Signature};
-    use rsa::{RSAPrivateKey, RSAPublicKey, PaddingScheme};
-    use ecdsa::{SigningKey, VerifyingKey, signature::Signer, signature::Verifier};
-    use sha2::{Sha256, Digest};
-
-    impl DID {
-        pub fn sign_message(&self, message: &[u8]) -> Vec<u8> {
-            match self.algorithm {
-                Algorithm::Secp256k1 => {
-                    let secp = Secp256k1::new();
-                    let private_key = SecretKey::from_slice(&self.secret_key).expect("32 bytes");
-                    let msg = Message::from_slice(&Sha256::digest(message)).expect("32 bytes");
-                    secp.sign(&msg, &private_key).serialize_compact().to_vec()
-                },
-                Algorithm::RSA => {
-                    let private_key = RSAPrivateKey::from_pkcs1(&self.secret_key).expect("failed to decode private key");
-                    let padding = PaddingScheme::new_pkcs1v15_sign(None);
-                    private_key.sign(padding, &Sha256::digest(message)).expect("failed to sign message")
-                },
-                Algorithm::ECDSA => {
-                    let signing_key = SigningKey::from_bytes(&self.secret_key).expect("failed to decode private key");
-                    signing_key.sign(message).to_bytes().to_vec()
-                },
-            }
-        }
-
-        pub fn verify_signature(&self, message: &[u8], signature: &[u8]) -> bool {
-            match self.algorithm {
-                Algorithm::Secp256k1 => {
-                    let secp = Secp256k1::new();
-                    let public_key = PublicKey::from_slice(&self.secret_key).expect("invalid public key");
-                    let msg = Message::from_slice(&Sha256::digest(message)).expect("32 bytes");
-                    let signature = Signature::from_compact(signature).expect("invalid signature");
-                    secp.verify(&msg, &signature, &public_key).is_ok()
-                },
-                Algorithm::RSA => {
-                    let public_key = RSAPublicKey::from_pkcs1(&self.secret_key).expect("failed to decode public key");
-                    let padding = PaddingScheme::new_pkcs1v15_sign(None);
-                    public_key.verify(padding, &Sha256::digest(message), signature).is_ok()
-                },
-                Algorithm::ECDSA => {
-                    let verifying_key = VerifyingKey::from_bytes(&self.secret_key).expect("failed to decode public key");
-                    verifying_key.verify(message, signature).is_ok()
-                },
-            }
-        }
-    }
-}
-=======
-pub mod creation {
-    use secp256k1::SecretKey;
-    use rand::thread_rng;
-    use crate::Algorithm;
-
-    pub struct DID {
-        pub id: String,
-        pub secret_key: SecretKey,
-        pub algorithm: Algorithm,
-    }
-
-    impl DID {
-        pub fn new(id: String, algorithm: Algorithm) -> Self {
-            DID {
-                id,
-                secret_key: SecretKey::new(&mut thread_rng()),
-                algorithm,
-            }
-        }
-    }
-}
-
-pub mod serialization {
-    use super::creation::DID;
-    use serde::{Serialize, Deserialize};
-    use crate::Algorithm;
-
-    #[derive(Serialize, Deserialize)]
-    pub struct SerializableDID {
-        pub id: String,
-        pub secret_key: Vec<u8>,
-        pub algorithm: Algorithm,
-    }
-
-    impl From<&DID> for SerializableDID {
-        fn from(did: &DID) -> Self {
-            SerializableDID {
-                id: did.id.clone(),
-                secret_key: did.secret_key[..].to_vec(),
-                algorithm: did.algorithm.clone(),
-            }
-        }
-    }
-
-    impl From<&SerializableDID> for DID {
-        fn from(serializable_did: &SerializableDID) -> Self {
-            DID {
-                id: serializable_did.id.clone(),
-                secret_key: SecretKey::from_slice(&serializable_did.secret_key).unwrap(),
-                algorithm: serializable_did.algorithm.clone(),
-            }
-        }
-    }
-}
-
-pub mod validation {
-    use super::creation::DID;
-    use secp256k1::{Secp256k1, Message, Signature};
-    use crate::Algorithm;
-
-    impl DID {
-        pub fn sign_message(&self, message: &[u8]) -> Vec<u8> {
-            match self.algorithm {
-                Algorithm::Secp256k1 => {
-                    let secp = Secp256k1::new();
-                    let msg = Message::from_slice(message).expect("32 bytes");
-                    secp.sign(&msg, &self.secret_key).serialize_compact().to_vec()
-                }
-                Algorithm::RSA => {
-                    // RSA signing logic
-                    vec![]
-                }
-                Algorithm::ECDSA => {
-                    // ECDSA signing logic
-                    vec![]
-                }
-            }
-        }
-
-        pub fn verify_signature(&self, message: &[u8], signature: &[u8]) -> bool {
-            match self.algorithm {
-                Algorithm::Secp256k1 => {
-                    let secp = Secp256k1::new();
-                    let msg = Message::from_slice(message).expect("32 bytes");
-                    let sig = Signature::from_compact(signature).expect("valid signature");
-                    secp.verify(&msg, &sig, &self.secret_key.public_key(&secp)).is_ok()
-                }
-                Algorithm::RSA => {
-                    // RSA verification logic
-                    false
-                }
-                Algorithm::ECDSA => {
-                    // ECDSA verification logic
-                    false
-                }
-            }
-        }
-    }
-}
->>>>>>> e2673ff3
+pub mod creation {
+    use secp256k1::SecretKey;
+    use rsa::{RSAPrivateKey, RSAPublicKey};
+    use ecdsa::{SigningKey, VerifyingKey};
+    use rand::thread_rng;
+
+    pub enum Algorithm {
+        Secp256k1,
+        RSA,
+        ECDSA,
+    }
+
+    pub struct DID {
+        pub id: String,
+        pub secret_key: Vec<u8>,
+        pub algorithm: Algorithm,
+    }
+
+    impl DID {
+        pub fn new(id: String, algorithm: Algorithm) -> Self {
+            let secret_key = match algorithm {
+                Algorithm::Secp256k1 => SecretKey::new(&mut thread_rng()).to_bytes().to_vec(),
+                Algorithm::RSA => RSAPrivateKey::new(&mut thread_rng(), 2048).expect("failed to generate a key").to_pkcs1().expect("failed to encode private key"),
+                Algorithm::ECDSA => SigningKey::random(&mut thread_rng()).to_bytes().to_vec(),
+            };
+
+            DID {
+                id,
+                secret_key,
+                algorithm,
+            }
+        }
+    }
+}
+
+pub mod serialization {
+    use super::creation::{DID, Algorithm};
+    use serde::{Serialize, Deserialize};
+    use crate::Algorithm;
+
+    #[derive(Serialize, Deserialize)]
+    pub struct SerializableDID {
+        pub id: String,
+        pub secret_key: Vec<u8>,
+        pub algorithm: Algorithm,
+        pub algorithm: Algorithm,
+    }
+
+    impl From<&DID> for SerializableDID {
+        fn from(did: &DID) -> Self {
+            SerializableDID {
+                id: did.id.clone(),
+                secret_key: did.secret_key.clone(),
+                algorithm: did.algorithm.clone(),
+            }
+        }
+    }
+
+    impl From<&SerializableDID> for DID {
+        fn from(serializable_did: &SerializableDID) -> Self {
+            DID {
+                id: serializable_did.id.clone(),
+                secret_key: serializable_did.secret_key.clone(),
+                algorithm: serializable_did.algorithm.clone(),
+            }
+        }
+    }
+}
+
+pub mod validation {
+    use super::creation::{DID, Algorithm};
+    use secp256k1::{Secp256k1, Message, Signature};
+    use rsa::{RSAPrivateKey, RSAPublicKey, PaddingScheme};
+    use ecdsa::{SigningKey, VerifyingKey, signature::Signer, signature::Verifier};
+    use sha2::{Sha256, Digest};
+
+    impl DID {
+        pub fn sign_message(&self, message: &[u8]) -> Vec<u8> {
+            match self.algorithm {
+                Algorithm::Secp256k1 => {
+                    let secp = Secp256k1::new();
+                    let private_key = SecretKey::from_slice(&self.secret_key).expect("32 bytes");
+                    let msg = Message::from_slice(&Sha256::digest(message)).expect("32 bytes");
+                    secp.sign(&msg, &private_key).serialize_compact().to_vec()
+                },
+                Algorithm::RSA => {
+                    let private_key = RSAPrivateKey::from_pkcs1(&self.secret_key).expect("failed to decode private key");
+                    let padding = PaddingScheme::new_pkcs1v15_sign(None);
+                    private_key.sign(padding, &Sha256::digest(message)).expect("failed to sign message")
+                },
+                Algorithm::ECDSA => {
+                    let signing_key = SigningKey::from_bytes(&self.secret_key).expect("failed to decode private key");
+                    signing_key.sign(message).to_bytes().to_vec()
+                },
+            }
+        }
+
+        pub fn verify_signature(&self, message: &[u8], signature: &[u8]) -> bool {
+            match self.algorithm {
+                Algorithm::Secp256k1 => {
+                    let secp = Secp256k1::new();
+                    let public_key = PublicKey::from_slice(&self.secret_key).expect("invalid public key");
+                    let msg = Message::from_slice(&Sha256::digest(message)).expect("32 bytes");
+                    let signature = Signature::from_compact(signature).expect("invalid signature");
+                    secp.verify(&msg, &signature, &public_key).is_ok()
+                },
+                Algorithm::RSA => {
+                    let public_key = RSAPublicKey::from_pkcs1(&self.secret_key).expect("failed to decode public key");
+                    let padding = PaddingScheme::new_pkcs1v15_sign(None);
+                    public_key.verify(padding, &Sha256::digest(message), signature).is_ok()
+                },
+                Algorithm::ECDSA => {
+                    let verifying_key = VerifyingKey::from_bytes(&self.secret_key).expect("failed to decode public key");
+                    verifying_key.verify(message, signature).is_ok()
+                },
+            }
+        }
+    }
+}