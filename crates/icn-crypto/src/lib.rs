--- conflicted
+++ resolved
@@ -1,4 +1,3 @@
-<<<<<<< HEAD
 use secp256k1::{Secp256k1, SecretKey, PublicKey, Message, Signature};
 use sha2::{Sha256, Digest};
 use rsa::{RSAPrivateKey, RSAPublicKey, PaddingScheme};
@@ -11,6 +10,9 @@
 }
 
 pub struct KeyPair {
+    pub public_key: Vec<u8>,
+    pub private_key: Vec<u8>,
+    pub algorithm: Algorithm,
     pub public_key: Vec<u8>,
     pub private_key: Vec<u8>,
     pub algorithm: Algorithm,
@@ -93,101 +95,4 @@
 
 pub fn hash(data: &[u8]) -> Vec<u8> {
     Sha256::digest(data).to_vec()
-}
-=======
-use secp256k1::{Secp256k1, SecretKey, PublicKey, Message, Signature};
-use sha2::{Sha256, Digest};
-use rsa::{RSAPrivateKey, RSAPublicKey, PaddingScheme};
-use p256::ecdsa::{SigningKey, VerifyingKey, signature::Signer, signature::Verifier};
-
-pub enum Algorithm {
-    Secp256k1,
-    RSA,
-    ECDSA,
-}
-
-pub struct KeyPair {
-    pub public_key: Vec<u8>,
-    pub private_key: Vec<u8>,
-    pub algorithm: Algorithm,
-}
-
-impl KeyPair {
-    pub fn generate(algorithm: Algorithm) -> Self {
-        match algorithm {
-            Algorithm::Secp256k1 => {
-                let secp = Secp256k1::new();
-                let (private_key, public_key) = secp.generate_keypair(&mut rand::thread_rng());
-                KeyPair {
-                    public_key: public_key.serialize().to_vec(),
-                    private_key: private_key[..].to_vec(),
-                    algorithm,
-                }
-            }
-            Algorithm::RSA => {
-                let private_key = RSAPrivateKey::new(&mut rand::thread_rng(), 2048).expect("failed to generate a key");
-                let public_key = RSAPublicKey::from(&private_key);
-                KeyPair {
-                    public_key: public_key.to_pkcs1().unwrap(),
-                    private_key: private_key.to_pkcs1().unwrap(),
-                    algorithm,
-                }
-            }
-            Algorithm::ECDSA => {
-                let signing_key = SigningKey::random(&mut rand::thread_rng());
-                let verifying_key = VerifyingKey::from(&signing_key);
-                KeyPair {
-                    public_key: verifying_key.to_encoded_point(false).as_bytes().to_vec(),
-                    private_key: signing_key.to_bytes().to_vec(),
-                    algorithm,
-                }
-            }
-        }
-    }
-
-    pub fn sign(&self, message: &[u8]) -> Vec<u8> {
-        match self.algorithm {
-            Algorithm::Secp256k1 => {
-                let secp = Secp256k1::new();
-                let private_key = SecretKey::from_slice(&self.private_key).expect("32 bytes");
-                let message = Message::from_slice(&Sha256::digest(message)).expect("32 bytes");
-                secp.sign(&message, &private_key).serialize_compact().to_vec()
-            }
-            Algorithm::RSA => {
-                let private_key = RSAPrivateKey::from_pkcs1(&self.private_key).expect("valid RSA private key");
-                let padding = PaddingScheme::new_pkcs1v15_sign(None);
-                private_key.sign(padding, &Sha256::digest(message)).expect("failed to sign").to_vec()
-            }
-            Algorithm::ECDSA => {
-                let signing_key = SigningKey::from_bytes(&self.private_key).expect("valid ECDSA private key");
-                signing_key.sign(message).as_ref().to_vec()
-            }
-        }
-    }
-
-    pub fn verify(&self, message: &[u8], signature: &[u8]) -> bool {
-        match self.algorithm {
-            Algorithm::Secp256k1 => {
-                let secp = Secp256k1::new();
-                let public_key = PublicKey::from_slice(&self.public_key).expect("valid secp256k1 public key");
-                let message = Message::from_slice(&Sha256::digest(message)).expect("32 bytes");
-                let signature = Signature::from_compact(signature).expect("valid secp256k1 signature");
-                secp.verify(&message, &signature, &public_key).is_ok()
-            }
-            Algorithm::RSA => {
-                let public_key = RSAPublicKey::from_pkcs1(&self.public_key).expect("valid RSA public key");
-                let padding = PaddingScheme::new_pkcs1v15_sign(None);
-                public_key.verify(padding, &Sha256::digest(message), signature).is_ok()
-            }
-            Algorithm::ECDSA => {
-                let verifying_key = VerifyingKey::from_sec1_bytes(&self.public_key).expect("valid ECDSA public key");
-                verifying_key.verify(message, signature).is_ok()
-            }
-        }
-    }
-}
-
-pub fn hash(data: &[u8]) -> Vec<u8> {
-    Sha256::digest(data).to_vec()
-}
->>>>>>> e2673ff3
+}