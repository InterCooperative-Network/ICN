[package]
name = "icn-crypto"
version = "0.1.0"
edition = "2021"

[dependencies]
serde = { version = "1.0", features = ["derive"] }
serde_derive = "1.0"
lazy_static = "1.4"
rayon = "1.6"
chrono = { version = "0.4", features = ["serde"] }
bincode = "1.3"
<<<<<<< HEAD
secp256k1 = "0.22"
sha2 = "0.10"
rsa = "0.5"
ecdsa = "0.13"
=======
secp256k1 = "0.30"
sha2 = "0.9"

>>>>>>> 94c3e1b0
kyber = "0.1"
dilithium = "0.1"
falcon = "0.5.5"
rand = "0.9"
icn-types = { path = "../icn-types" }<|MERGE_RESOLUTION|>--- conflicted
+++ resolved
@@ -10,16 +10,7 @@
 rayon = "1.6"
 chrono = { version = "0.4", features = ["serde"] }
 bincode = "1.3"
-<<<<<<< HEAD
-secp256k1 = "0.22"
-sha2 = "0.10"
-rsa = "0.5"
-ecdsa = "0.13"
-=======
-secp256k1 = "0.30"
-sha2 = "0.9"
 
->>>>>>> 94c3e1b0
 kyber = "0.1"
 dilithium = "0.1"
 falcon = "0.5.5"
