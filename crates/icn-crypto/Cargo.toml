[package]
name = "icn-crypto"
version = "0.1.0"
edition = "2021"

[dependencies]
serde = { version = "1.0", features = ["derive"] }
serde_derive = "1.0"
lazy_static = "1.4"
rayon = "1.6"
chrono = { version = "0.4", features = ["serde"] }
bincode = "1.3"
secp256k1 = "0.30"
sha2 = "0.9"
<<<<<<< HEAD
rsa = "0.9"
ecdsa = "0.13"
=======
rsa = "0.5"
ecdsa = "0.16"
>>>>>>> 102a75b4
kyber = "0.1"
dilithium = "0.1"
falcon = "0.5.5"
rand = "0.9"
icn-types = { path = "../icn-types" }<|MERGE_RESOLUTION|>--- conflicted
+++ resolved
@@ -12,13 +12,7 @@
 bincode = "1.3"
 secp256k1 = "0.30"
 sha2 = "0.9"
-<<<<<<< HEAD
-rsa = "0.9"
-ecdsa = "0.13"
-=======
-rsa = "0.5"
-ecdsa = "0.16"
->>>>>>> 102a75b4
+
 kyber = "0.1"
 dilithium = "0.1"
 falcon = "0.5.5"
