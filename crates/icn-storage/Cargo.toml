--- conflicted
+++ resolved
@@ -7,12 +7,6 @@
 tokio = { version = "1", features = ["full"] }
 async-trait = "0.1"
 serde = "1.0"
-<<<<<<< HEAD
-hashbrown = "0.11"
-thiserror = "2.0"
-=======
-hashbrown = "0.15"
-thiserror = "1.0"
->>>>>>> 465b469e
+
 serde_json = "1.0"
 icn-types = { path = "../icn-types" }