--- conflicted
+++ resolved
@@ -2,12 +2,7 @@
 use sha2::{Sha256, Digest};
 use thiserror::Error;
 use crate::error::{ConsensusError, ConsensusResult};
-<<<<<<< HEAD
 
-mod signing;
-mod keypair;
-=======
->>>>>>> 895bbc7d
 
 #[derive(Error, Debug)]
 pub enum CryptoError {
@@ -51,50 +46,12 @@
     }
 }
 
-<<<<<<< HEAD
-=======
-impl CryptoManager {
-    /// Integrate cryptographic operations with the consensus engine
-    pub fn integrate_with_consensus(&self, consensus: &mut crate::ConsensusEngine) -> ConsensusResult<()> {
-        // Example integration logic
-        let (secret_key, public_key) = self.generate_keypair()?;
-        let message = b"consensus message";
-        let signature = self.sign(message, &secret_key)?;
-        let is_valid = self.verify(message, &signature, &public_key)?;
 
-        if is_valid {
-            consensus.process_signature(public_key, signature)?;
-        } else {
-            return Err(ConsensusError::InvalidSignature);
-        }
-
-        Ok(())
-    }
-}
-
->>>>>>> 895bbc7d
 #[cfg(test)]
 mod tests {
     use super::*;
     use crate::ConsensusEngine;
-<<<<<<< HEAD
 
-    #[test]
-    fn test_signature_verification() {
-        let crypto = CryptoManager::new();
-        let (secret_key, public_key) = crypto.generate_keypair().unwrap();
-        
-        let message = b"test message";
-        let signature = crypto.sign(message, &secret_key).unwrap();
-        
-        assert!(crypto.verify(message, &signature, &public_key).unwrap());
-        
-        // Test invalid signature
-        let wrong_message = b"wrong message";
-        assert!(!crypto.verify(wrong_message, &signature, &public_key).unwrap());
-    }
-=======
->>>>>>> 895bbc7d
 
     #[test]
     fn test_integration_with_consensus() {
@@ -104,11 +61,4 @@
         assert!(crypto.integrate_with_consensus(&mut consensus).is_ok());
     }
 
-    #[test]
-    fn test_integration_with_consensus() {
-        let crypto = CryptoManager::new();
-        let mut consensus = ConsensusEngine::new().unwrap();
-        
-        assert!(crypto.integrate_with_consensus(&mut consensus).is_ok());
-    }
 }